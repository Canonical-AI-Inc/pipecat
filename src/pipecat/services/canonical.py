#
# Copyright (c) 2024–2025, Daily
#
# SPDX-License-Identifier: BSD 2-Clause License
#

import io
import os
import uuid
import wave
from datetime import datetime
from typing import Dict, List, Optional, Tuple

import aiohttp
from loguru import logger

from pipecat.frames.frames import CancelFrame, EndFrame, Frame
from pipecat.processors.aggregators.openai_llm_context import OpenAILLMContext
from pipecat.processors.audio.audio_buffer_processor import AudioBufferProcessor
from pipecat.processors.frame_processor import FrameDirection
from pipecat.services.ai_services import AIService

try:
    import aiofiles
    import aiofiles.os
except ModuleNotFoundError as e:
    logger.error(f"Exception: {e}")
    logger.error(
        "In order to use Canonical Metrics, you need to `pip install pipecat-ai[canonical]`. "
        + "Also, set the `CANONICAL_API_KEY` environment variable."
    )
    raise Exception(f"Missing module: {e}")


# Multipart upload part size in bytes, cannot be smaller than 5MB
PART_SIZE = 1024 * 1024 * 5


class CanonicalMetricsService(AIService):
    """Initialize a CanonicalAudioProcessor instance.

    This class uses an AudioBufferProcessor to get the conversation audio and
    uploads it to Canonical Voice API for audio processing.

    Args:
        call_id (str): Your unique identifier for the call. This is used to match the call in the Canonical Voice system to the call in your system.
        assistant (str): Identifier for the AI assistant. This can be whatever you want, it's intended for you convenience so you can distinguish
        between different assistants and a grouping mechanism for calls.
        assistant_speaks_first (bool, optional): Indicates if the assistant speaks first in the conversation. Defaults to True.
        output_dir (str, optional): Directory to save temporary audio files. Defaults to "recordings".

    Attributes:
        call_id (str): Stores the unique call identifier.
        assistant (str): Stores the assistant identifier.
        assistant_speaks_first (bool): Indicates whether the assistant speaks first.
        output_dir (str): Directory path for saving temporary audio files.

    The constructor also ensures that the output directory exists.
    """

    def __init__(
        self,
        *,
        aiohttp_session: aiohttp.ClientSession,
        call_id: str,
        assistant: str,
        api_key: str,
        api_url: str = "https://voiceapp.canonical.chat/api/v1",
        assistant_speaks_first: bool = True,
        output_dir: str = "recordings",
        audio_buffer_processor: Optional[AudioBufferProcessor] = None,
        context: Optional[OpenAILLMContext] = None,
        **kwargs,
    ):
        super().__init__(**kwargs)
        # Validate that at least one of audio_buffer_processor or context is provided
        if audio_buffer_processor is None and context is None:
            raise ValueError("At least one of audio_buffer_processor or context must be specified")

        self._aiohttp_session = aiohttp_session
        self._audio_buffer_processor = audio_buffer_processor
        self._api_key = api_key
        self._api_url = api_url
        self._call_id = call_id
        self._assistant = assistant
        self._assistant_speaks_first = assistant_speaks_first
        self._output_dir = output_dir
        self._context = context
        self._audio_filename = self._get_output_filename()

    async def stop(self, frame: EndFrame):
        await super().stop(frame)
        await self._process_completion()

    async def cancel(self, frame: CancelFrame):
        await super().cancel(frame)
        await self._process_completion()

    async def process_frame(self, frame: Frame, direction: FrameDirection):
        await super().process_frame(frame, direction)
        await self.push_frame(frame, direction)

<<<<<<< HEAD
    async def process_audio_buffer(
        self, audio_buffer: bytes, sample_rate: int, num_channels: int, end_of_audio: bool
    ):
        # Create output directory if it doesn't exist
=======
    async def _process_completion(self):
        if self._audio_buffer_processor is not None:
            await self._process_audio()
        elif self._context is not None:
            await self._process_transcript()

    async def _process_transcript(self):
        params = {
            "callId": self._call_id,
            "assistant": {"id": self._assistant, "speaksFirst": self._assistant_speaks_first},
            "transcript": self._context.messages,
        }
        response = await self._aiohttp_session.post(
            f"{self._api_url}/call",
            headers=self._request_headers(),
            json=params,
        )
        if not response.ok:
            logger.error(f"Failed to process transcript: {await response.text()}")

    async def _process_audio(self):
        audio_buffer_processor = self._audio_buffer_processor

        if not audio_buffer_processor.has_audio():
            return

>>>>>>> c5aa9310
        os.makedirs(self._output_dir, exist_ok=True)

        # Write audio buffer to file with proper WAV format
        try:
            # First write: create file with WAV header
            if not os.path.exists(self._audio_filename):
                with io.BytesIO() as buffer:
                    with wave.open(buffer, "wb") as wf:
                        wf.setsampwidth(2)  # 16-bit audio
                        wf.setnchannels(num_channels)
                        wf.setframerate(sample_rate)
                        wf.writeframes(audio_buffer)
                    async with aiofiles.open(self._audio_filename, "wb") as file:
                        await file.write(buffer.getvalue())
            # Subsequent writes: append raw audio data
            else:
                async with aiofiles.open(self._audio_filename, "ab") as file:
                    await file.write(audio_buffer)
        except Exception as e:
            logger.error(f"Failed to write audio buffer: {e}")
            return

        # Handle end of audio
        if end_of_audio:
            try:
                await self._multipart_upload(self._audio_filename)
                await aiofiles.os.remove(self._audio_filename)
            except FileNotFoundError:
                pass
            except Exception as e:
                logger.error(f"Failed to upload recording: {e}")

    def _get_output_filename(self):
        timestamp = datetime.now().strftime("%Y%m%d_%H%M%S")
        return f"{self._output_dir}/{timestamp}-{uuid.uuid4().hex}.wav"

    def _request_headers(self):
        return {"Content-Type": "application/json", "X-Canonical-Api-Key": self._api_key}

    async def _multipart_upload(self, file_path: str):
        upload_request, upload_response = await self._request_upload(file_path)
        if upload_request is None or upload_response is None:
            return
        parts = await self._upload_parts(file_path, upload_response)
        if parts is None:
            return
        await self._upload_complete(parts, upload_request, upload_response)

    async def _request_upload(self, file_path: str) -> Tuple[Dict, Dict]:
        filename = os.path.basename(file_path)
        filesize = os.path.getsize(file_path)
        numparts = int((filesize + PART_SIZE - 1) / PART_SIZE)

        params = {
            "filename": filename,
            "parts": numparts,
            "callId": self._call_id,
            "assistant": {"id": self._assistant, "speaksFirst": self._assistant_speaks_first},
        }
        logger.debug(f"Requesting presigned URLs for {numparts} parts")
        response = await self._aiohttp_session.post(
            f"{self._api_url}/recording/uploadRequest", headers=self._request_headers(), json=params
        )
        if not response.ok:
            logger.error(f"Failed to get presigned URLs: {await response.text()}")
            return None, None
        response_json = await response.json()
        return params, response_json

    async def _upload_parts(self, file_path: str, upload_response: Dict) -> List[Dict]:
        urls = upload_response["urls"]
        parts = []
        try:
            async with aiofiles.open(file_path, "rb") as file:
                for partnum, upload_url in enumerate(urls, start=1):
                    data = await file.read(PART_SIZE)
                    if not data:
                        break

                    response = await self._aiohttp_session.put(upload_url, data=data)
                    if not response.ok:
                        logger.error(f"Failed to upload part {partnum}: {await response.text()}")
                        return None

                    etag = response.headers["ETag"]
                    parts.append({"partnum": str(partnum), "etag": etag})

        except Exception as e:
            logger.error(f"Multipart upload aborted, an error occurred: {str(e)}")
        return parts

    async def _upload_complete(
        self, parts: List[Dict], upload_request: Dict, upload_response: Dict
    ):
        params = {
            "filename": upload_request["filename"],
            "parts": parts,
            "slug": upload_response["slug"],
            "callId": self._call_id,
            "assistant": {"id": self._assistant, "speaksFirst": self._assistant_speaks_first},
        }
        if self._context is not None:
            params["transcript"] = self._context.messages

        logger.debug(f"Completing upload for {params['filename']}")
        logger.debug(f"Slug: {params['slug']}")
        response = await self._aiohttp_session.post(
            f"{self._api_url}/recording/uploadComplete",
            headers=self._request_headers(),
            json=params,
        )
        if not response.ok:
            logger.error(f"Failed to complete upload: {await response.text()}")
            return<|MERGE_RESOLUTION|>--- conflicted
+++ resolved
@@ -9,14 +9,13 @@
 import uuid
 import wave
 from datetime import datetime
-from typing import Dict, List, Optional, Tuple
+from typing import Dict, List, Tuple
 
 import aiohttp
 from loguru import logger
 
 from pipecat.frames.frames import CancelFrame, EndFrame, Frame
 from pipecat.processors.aggregators.openai_llm_context import OpenAILLMContext
-from pipecat.processors.audio.audio_buffer_processor import AudioBufferProcessor
 from pipecat.processors.frame_processor import FrameDirection
 from pipecat.services.ai_services import AIService
 
@@ -62,31 +61,27 @@
         self,
         *,
         aiohttp_session: aiohttp.ClientSession,
+        context: OpenAILLMContext,
         call_id: str,
         assistant: str,
         api_key: str,
         api_url: str = "https://voiceapp.canonical.chat/api/v1",
         assistant_speaks_first: bool = True,
         output_dir: str = "recordings",
-        audio_buffer_processor: Optional[AudioBufferProcessor] = None,
-        context: Optional[OpenAILLMContext] = None,
         **kwargs,
     ):
         super().__init__(**kwargs)
-        # Validate that at least one of audio_buffer_processor or context is provided
-        if audio_buffer_processor is None and context is None:
-            raise ValueError("At least one of audio_buffer_processor or context must be specified")
-
         self._aiohttp_session = aiohttp_session
-        self._audio_buffer_processor = audio_buffer_processor
         self._api_key = api_key
         self._api_url = api_url
         self._call_id = call_id
         self._assistant = assistant
         self._assistant_speaks_first = assistant_speaks_first
         self._output_dir = output_dir
+        self.sub_dir = uuid.uuid4().hex
         self._context = context
         self._audio_filename = self._get_output_filename()
+        self._chunk_counter = 0  # Add a counter for naming chunks sequentially
 
     async def stop(self, frame: EndFrame):
         await super().stop(frame)
@@ -100,17 +95,42 @@
         await super().process_frame(frame, direction)
         await self.push_frame(frame, direction)
 
-<<<<<<< HEAD
-    async def process_audio_buffer(
-        self, audio_buffer: bytes, sample_rate: int, num_channels: int, end_of_audio: bool
-    ):
+    async def process_audio_buffer(self, audio_buffer: bytes, sample_rate: int, num_channels: int):
+        logger.debug("Processing audio buffer")
         # Create output directory if it doesn't exist
-=======
+        os.makedirs(self._output_dir, exist_ok=True)
+        os.makedirs(f"{self._output_dir}/{self.sub_dir}", exist_ok=True)
+
+        # Use sequential numbering for chunk filenames
+        self._chunk_counter += 1
+        timestamp = datetime.now().strftime("%Y%m%d_%H%M%S_%f")
+        audio_chunk_filename = (
+            f"{self._output_dir}/{self.sub_dir}/{timestamp}_{self._chunk_counter:06d}.wav"
+        )
+
+        try:
+            # First write: create file with WAV header
+            with io.BytesIO() as buffer:
+                with wave.open(buffer, "wb") as wf:
+                    wf.setsampwidth(2)  # 16-bit audio
+                    wf.setnchannels(num_channels)
+                    wf.setframerate(sample_rate)
+                    wf.writeframes(audio_buffer)
+                async with aiofiles.open(audio_chunk_filename, "wb") as file:
+                    await file.write(buffer.getvalue())
+        except Exception as e:
+            logger.error(f"Failed to write audio buffer: {e}")
+            return
+
     async def _process_completion(self):
-        if self._audio_buffer_processor is not None:
+        logger.debug("Processing completion")
+        if self._has_audio():
             await self._process_audio()
         elif self._context is not None:
             await self._process_transcript()
+        else:
+            logger.error("No audio or transcript to process")
+        logger.debug("Processing completion complete")
 
     async def _process_transcript(self):
         params = {
@@ -127,43 +147,59 @@
             logger.error(f"Failed to process transcript: {await response.text()}")
 
     async def _process_audio(self):
-        audio_buffer_processor = self._audio_buffer_processor
-
-        if not audio_buffer_processor.has_audio():
-            return
-
->>>>>>> c5aa9310
-        os.makedirs(self._output_dir, exist_ok=True)
-
-        # Write audio buffer to file with proper WAV format
+        if not self._has_audio():
+            logger.error(f"No audio chunks, nothing to upload.")
+            return
         try:
-            # First write: create file with WAV header
-            if not os.path.exists(self._audio_filename):
-                with io.BytesIO() as buffer:
-                    with wave.open(buffer, "wb") as wf:
-                        wf.setsampwidth(2)  # 16-bit audio
-                        wf.setnchannels(num_channels)
-                        wf.setframerate(sample_rate)
-                        wf.writeframes(audio_buffer)
-                    async with aiofiles.open(self._audio_filename, "wb") as file:
-                        await file.write(buffer.getvalue())
-            # Subsequent writes: append raw audio data
-            else:
-                async with aiofiles.open(self._audio_filename, "ab") as file:
-                    await file.write(audio_buffer)
+            # Combine all audio chunks into a single file
+            await self._combine_audio_chunks()
+            await self._multipart_upload(self._audio_filename)
+            # Clean up temporary files after successful upload
+            # await aiofiles.os.remove(self._audio_filename)
         except Exception as e:
-            logger.error(f"Failed to write audio buffer: {e}")
-            return
-
-        # Handle end of audio
-        if end_of_audio:
-            try:
-                await self._multipart_upload(self._audio_filename)
-                await aiofiles.os.remove(self._audio_filename)
-            except FileNotFoundError:
-                pass
-            except Exception as e:
-                logger.error(f"Failed to upload recording: {e}")
+            logger.error(f"Failed to upload recording: {e}")
+
+    async def _combine_audio_chunks(self):
+        """Combine all audio chunks in the sub_dir into a single WAV file."""
+        logger.debug("Combining audio chunks into a single file")
+        chunks_dir = f"{self._output_dir}/{self.sub_dir}"
+        audio_chunks = sorted(os.listdir(chunks_dir))
+
+        if not audio_chunks:
+            raise Exception("No audio chunks found to combine")
+
+        # Read the first chunk to get audio parameters
+        first_chunk_path = f"{chunks_dir}/{audio_chunks[0]}"
+        with wave.open(first_chunk_path, "rb") as wf:
+            params = wf.getparams()
+
+        # Create a new WAV file with the same parameters
+        with wave.open(self._audio_filename, "wb") as output_wav:
+            output_wav.setparams(params)
+
+            # Append each chunk's audio data
+            for chunk_file in audio_chunks:
+                chunk_path = f"{chunks_dir}/{chunk_file}"
+                with wave.open(chunk_path, "rb") as chunk_wav:
+                    output_wav.writeframes(chunk_wav.readframes(chunk_wav.getnframes()))
+
+        logger.debug(f"Combined {len(audio_chunks)} audio chunks into {self._audio_filename}")
+
+        # Optionally clean up individual chunk files
+        # for chunk_file in audio_chunks:
+        #     await aiofiles.os.remove(f"{chunks_dir}/{chunk_file}")
+        # await aiofiles.os.rmdir(chunks_dir)
+
+    def _has_audio(self):
+        sub_dir_exists = os.path.exists(f"{self._output_dir}/{self.sub_dir}")
+        if not sub_dir_exists:
+            logger.error(f"No audio chunks, nothing to upload.")
+            return False
+        audio_chunks = os.listdir(f"{self._output_dir}/{self.sub_dir}")
+        if len(audio_chunks) == 0:
+            logger.error(f"No audio chunks, nothing to upload.")
+            return False
+        return True
 
     def _get_output_filename(self):
         timestamp = datetime.now().strftime("%Y%m%d_%H%M%S")
